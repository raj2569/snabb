-- counter.lua - Count discrete events for diagnostic purposes
-- 
-- This module provides a thin layer for representing 64-bit counters
-- as shared memory objects.
--
-- Counters let you efficiently count discrete events (packet drops,
-- etc) and are accessible as shared memory from other processes such
-- as monitoring tools. Counters hold 64-bit unsigned integers.
-- 
-- Use counters to make troubleshooting easier. For example, if there
-- are several reasons that an app could drop a packet then you can
-- use counters to keep track of why this is actually happening.
--
-- You can access the counters using this module, or the raw core.shm
-- module, or even directly on disk. Each counter is an 8-byte ramdisk
-- file that contains the 64-bit value in native host endian.
--
-- For example, you can read a counter on the command line with od(1):
-- 
--     # od -A none -t u8 /var/run/snabb/15347/counter/a
--     43


module(..., package.seeall)

local shm = require("core.shm")
local ffi = require("ffi")
require("core.counter_h")

<<<<<<< HEAD
local counter_t = ffi.typeof("struct counter")

function open (name, readonly) return shm.map(name, counter_t, readonly) end
function set  (counter, value) counter.c = value                         end
function add  (counter, value) counter.c = counter.c + (value or 1)      end
function read (counter)        return counter.c                          end
=======
-- Double buffering:
-- For each counter we have a private copy to update directly and then
-- a public copy in shared memory that we periodically publish to.
--
-- This is important for a subtle performance reason: the shared
-- memory counters all have page-aligned addresses (thanks to mmap)
-- and accessing many of them can lead to expensive cache misses (due
-- to set-associative CPU cache). See SnabbCo/snabbswitch#558.
local public  = {}
local private = {}

function open (name)
   public[#public+1]   = shm.map(name, counter_t)
   private[#private+1] = ffi.new(counter_t)
   return private[#private]
end

-- Copy counter private counter values to public shared memory.
function publish ()
   for i = 1, #public do  public[i].c = private[i].c  end
end

function set (counter, value) counter.c = value               end
function add (counter, value) counter.c = counter.c + value   end
function read (counter)       return counter.c                end
>>>>>>> 1b851634

function selftest ()
   print("selftest: core.counter")
   local a  = open("core.counter/counter/a")
   local b  = open("core.counter/counter/b")
   local a2 = open("core.counter/counter/a")
   set(a, 42)
   set(b, 43)
   assert(read(a) == 42)
   assert(read(b) == 43)
   assert(read(a) == read(a2))
   add(a, 1)
   assert(read(a) == 43)
   assert(read(a) == read(a2))
   shm.unlink("core.counter")
   print("selftest ok")
end
<|MERGE_RESOLUTION|>--- conflicted
+++ resolved
@@ -27,14 +27,8 @@
 local ffi = require("ffi")
 require("core.counter_h")
 
-<<<<<<< HEAD
 local counter_t = ffi.typeof("struct counter")
 
-function open (name, readonly) return shm.map(name, counter_t, readonly) end
-function set  (counter, value) counter.c = value                         end
-function add  (counter, value) counter.c = counter.c + (value or 1)      end
-function read (counter)        return counter.c                          end
-=======
 -- Double buffering:
 -- For each counter we have a private copy to update directly and then
 -- a public copy in shared memory that we periodically publish to.
@@ -46,21 +40,26 @@
 local public  = {}
 local private = {}
 
-function open (name)
-   public[#public+1]   = shm.map(name, counter_t)
-   private[#private+1] = ffi.new(counter_t)
+function open (name, readonly)
+   public[#public+1] = shm.map(name, counter_t, readonly)
+   if readonly then
+      private[#private+1] = public[#public] -- use counter directly
+   else
+      private[#private+1] = ffi.new(counter_t)
+   end
    return private[#private]
 end
 
 -- Copy counter private counter values to public shared memory.
 function publish ()
-   for i = 1, #public do  public[i].c = private[i].c  end
+   for i = 1, #public do
+      if public[i] ~= private[i] then public[i].c = private[i].c end
+   end
 end
 
-function set (counter, value) counter.c = value               end
-function add (counter, value) counter.c = counter.c + value   end
-function read (counter)       return counter.c                end
->>>>>>> 1b851634
+function set  (counter, value) counter.c = value                         end
+function add  (counter, value) counter.c = counter.c + (value or 1)      end
+function read (counter)        return counter.c                          end
 
 function selftest ()
    print("selftest: core.counter")
