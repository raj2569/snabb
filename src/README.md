--- conflicted
+++ resolved
@@ -485,11 +485,7 @@
 
 — Function **shm.exists** *name*
 
-<<<<<<< HEAD
-Checks whether shared object *name* exists.
-=======
 Returns a true value if shared object by *name* exists.
->>>>>>> b7d6d77b
 
 — Function **shm.unmap** *pointer*
 
