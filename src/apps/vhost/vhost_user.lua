--- conflicted
+++ resolved
@@ -107,27 +107,23 @@
 function VhostUser:tx_callback (p)
    counter.add(self.counters.txbytes, packet.length(p))
    counter.add(self.counters.txpackets)
-<<<<<<< HEAD
-   counter.add(self.counters.txmcast, ethernet:n_mcast(packet.data(p)))
-   counter.add(self.counters.txbcast, ethernet:n_bcast(packet.data(p)))
-=======
    if ethernet:is_mcast(packet.data(p)) then
       counter.add(self.counters.txmcast)
    end
->>>>>>> e3fcbbfb
+   if ethernet:is_bcast(packet.data(p)) then
+      counter.add(self.counters.txbcast)
+   end
 end
 
 function VhostUser:rx_callback (p)
    counter.add(self.counters.rxbytes, packet.length(p))
    counter.add(self.counters.rxpackets)
-<<<<<<< HEAD
-   counter.add(self.counters.rxmcast, ethernet:n_mcast(packet.data(p)))
-   counter.add(self.counters.rxbcast, ethernet:n_bcast(packet.data(p)))
-=======
    if ethernet:is_mcast(packet.data(p)) then
       counter.add(self.counters.rxmcast)
    end
->>>>>>> e3fcbbfb
+   if ethernet:is_bcast(packet.data(p)) then
+      counter.add(self.counters.rxbcast)
+   end
 end
 
 function VhostUser:rxdrop_callback (p)
